[run]
source = homeassistant

omit =
    homeassistant/__main__.py

    # omit pieces of code that rely on external devices being present
    homeassistant/components/alarm_control_panel/alarmdotcom.py
    homeassistant/components/alarm_control_panel/nx584.py

    homeassistant/components/arduino.py
    homeassistant/components/*/arduino.py

    homeassistant/components/apcupsd.py
    homeassistant/components/*/apcupsd.py

    homeassistant/components/bloomsky.py
    homeassistant/components/*/bloomsky.py

    homeassistant/components/insteon_hub.py
    homeassistant/components/*/insteon_hub.py

    homeassistant/components/isy994.py
    homeassistant/components/*/isy994.py

    homeassistant/components/modbus.py
    homeassistant/components/*/modbus.py

    homeassistant/components/tellstick.py
    homeassistant/components/*/tellstick.py

    homeassistant/components/tellduslive.py
    homeassistant/components/*/tellduslive.py

    homeassistant/components/vera.py
    homeassistant/components/*/vera.py

    homeassistant/components/ecobee.py
    homeassistant/components/*/ecobee.py

    homeassistant/components/verisure.py
    homeassistant/components/*/verisure.py

    homeassistant/components/wemo.py
    homeassistant/components/*/wemo.py

    homeassistant/components/wink.py
    homeassistant/components/*/wink.py

    homeassistant/components/zigbee.py
    homeassistant/components/*/zigbee.py

    homeassistant/components/zwave.py
    homeassistant/components/*/zwave.py

    homeassistant/components/mysensors.py
    homeassistant/components/*/mysensors.py

    homeassistant/components/nest.py
    homeassistant/components/*/nest.py

    homeassistant/components/rpi_gpio.py
    homeassistant/components/*/rpi_gpio.py

    homeassistant/components/scsgate.py
    homeassistant/components/*/scsgate.py

<<<<<<< HEAD
    homeassistant/components/upnp.py
=======
    homeassistant/components/zeroconf.py
>>>>>>> f1e46e63

    homeassistant/components/binary_sensor/arest.py
    homeassistant/components/binary_sensor/rest.py
    homeassistant/components/browser.py
    homeassistant/components/camera/bloomsky.py
    homeassistant/components/camera/foscam.py
    homeassistant/components/camera/generic.py
    homeassistant/components/camera/mjpeg.py
    homeassistant/components/camera/rpi_camera.py
    homeassistant/components/device_tracker/actiontec.py
    homeassistant/components/device_tracker/aruba.py
    homeassistant/components/device_tracker/asuswrt.py
    homeassistant/components/device_tracker/ddwrt.py
    homeassistant/components/device_tracker/fritz.py
    homeassistant/components/device_tracker/icloud.py
    homeassistant/components/device_tracker/luci.py
    homeassistant/components/device_tracker/netgear.py
    homeassistant/components/device_tracker/nmap_tracker.py
    homeassistant/components/device_tracker/snmp.py
    homeassistant/components/device_tracker/thomson.py
    homeassistant/components/device_tracker/tomato.py
    homeassistant/components/device_tracker/tplink.py
    homeassistant/components/device_tracker/ubus.py
    homeassistant/components/discovery.py
    homeassistant/components/downloader.py
    homeassistant/components/garage_door/wink.py
    homeassistant/components/ifttt.py
    homeassistant/components/keyboard.py
    homeassistant/components/light/blinksticklight.py
    homeassistant/components/light/hue.py
    homeassistant/components/light/hyperion.py
    homeassistant/components/light/lifx.py
    homeassistant/components/light/limitlessled.py
    homeassistant/components/media_player/cast.py
    homeassistant/components/media_player/denon.py
    homeassistant/components/media_player/firetv.py
    homeassistant/components/media_player/itunes.py
    homeassistant/components/media_player/kodi.py
    homeassistant/components/media_player/mpd.py
    homeassistant/components/media_player/plex.py
    homeassistant/components/media_player/samsungtv.py
    homeassistant/components/media_player/snapcast.py
    homeassistant/components/media_player/sonos.py
    homeassistant/components/media_player/squeezebox.py
    homeassistant/components/media_player/onkyo.py
    homeassistant/components/media_player/panasonic_viera.py
    homeassistant/components/media_player/yamaha.py
    homeassistant/components/notify/free_mobile.py
    homeassistant/components/notify/googlevoice.py
    homeassistant/components/notify/gntp.py
    homeassistant/components/notify/instapush.py
    homeassistant/components/notify/message_bird.py
    homeassistant/components/notify/nma.py
    homeassistant/components/notify/pushbullet.py
    homeassistant/components/notify/pushetta.py
    homeassistant/components/notify/pushover.py
    homeassistant/components/notify/rest.py
    homeassistant/components/notify/sendgrid.py
    homeassistant/components/notify/slack.py
    homeassistant/components/notify/smtp.py
    homeassistant/components/notify/syslog.py
    homeassistant/components/notify/telegram.py
    homeassistant/components/notify/twitter.py
    homeassistant/components/notify/xmpp.py
    homeassistant/components/scene/hunterdouglas_powerview.py
    homeassistant/components/sensor/arest.py
    homeassistant/components/sensor/bitcoin.py
    homeassistant/components/sensor/cpuspeed.py
    homeassistant/components/sensor/deutsche_bahn.py
    homeassistant/components/sensor/dht.py
    homeassistant/components/sensor/dweet.py
    homeassistant/components/sensor/efergy.py
    homeassistant/components/sensor/eliqonline.py
    homeassistant/components/sensor/forecast.py
    homeassistant/components/sensor/glances.py
    homeassistant/components/sensor/gtfs.py
    homeassistant/components/sensor/netatmo.py
    homeassistant/components/sensor/nzbget.py
    homeassistant/components/sensor/loopenergy.py
    homeassistant/components/sensor/neurio_energy.py
    homeassistant/components/sensor/onewire.py
    homeassistant/components/sensor/openweathermap.py
    homeassistant/components/sensor/rest.py
    homeassistant/components/sensor/sabnzbd.py
    homeassistant/components/sensor/speedtest.py
    homeassistant/components/sensor/steam_online.py
    homeassistant/components/sensor/swiss_public_transport.py
    homeassistant/components/sensor/systemmonitor.py
    homeassistant/components/sensor/temper.py
    homeassistant/components/sensor/time_date.py
    homeassistant/components/sensor/torque.py
    homeassistant/components/sensor/transmission.py
    homeassistant/components/sensor/twitch.py
    homeassistant/components/sensor/uber.py
    homeassistant/components/sensor/worldclock.py
    homeassistant/components/switch/arest.py
    homeassistant/components/switch/dlink.py
    homeassistant/components/switch/edimax.py
    homeassistant/components/switch/hikvisioncam.py
    homeassistant/components/switch/mystrom.py
    homeassistant/components/switch/orvibo.py
    homeassistant/components/switch/pulseaudio_loopback.py
    homeassistant/components/switch/rest.py
    homeassistant/components/switch/transmission.py
    homeassistant/components/switch/wake_on_lan.py
    homeassistant/components/thermostat/heatmiser.py
    homeassistant/components/thermostat/homematic.py
    homeassistant/components/thermostat/proliphix.py
    homeassistant/components/thermostat/radiotherm.py
    homeassistant/components/*/thinkingcleaner.py


[report]
# Regexes for lines to exclude from consideration
exclude_lines =
    # Have to re-enable the standard pragma
    pragma: no cover

    # Don't complain about missing debug-only code:
    def __repr__

    # Don't complain if tests don't hit defensive assertion code:
    raise AssertionError
    raise NotImplementedError<|MERGE_RESOLUTION|>--- conflicted
+++ resolved
@@ -65,11 +65,8 @@
     homeassistant/components/scsgate.py
     homeassistant/components/*/scsgate.py
 
-<<<<<<< HEAD
     homeassistant/components/upnp.py
-=======
     homeassistant/components/zeroconf.py
->>>>>>> f1e46e63
 
     homeassistant/components/binary_sensor/arest.py
     homeassistant/components/binary_sensor/rest.py
