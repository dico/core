--- conflicted
+++ resolved
@@ -44,7 +44,6 @@
     statistics_during_period,
     validate_statistics,
 )
-<<<<<<< HEAD
 from .util import (
     PERIOD_SCHEMA,
     async_migration_in_progress,
@@ -53,9 +52,7 @@
     resolve_period,
     session_scope,
 )
-=======
 from .util import PERIOD_SCHEMA, get_instance, resolve_period
->>>>>>> d449eada
 
 if TYPE_CHECKING:
     from .core import Recorder
